[package]
name = "near-test-contracts"
version = "0.0.0"
publish = false
authors = ["Near Inc <hello@nearprotocol.com>"]
edition = "2021"
license = "Apache-2.0"

[dependencies]
<<<<<<< HEAD
once_cell = "1.5.0"
wat = "1.0.40"
wasm-encoder = "0.22.0"
wasm-smith = "0.12.0"
rand = { version = "0.8.5", features = ["small_rng"] }
arbitrary = "1.2.3"
=======
once_cell.workspace = true
wat.workspace = true
wasm-encoder.workspace = true
wasm-smith.workspace = true
rand = { workspace = true, features = ["small_rng"] }
arbitrary.workspace = true
>>>>>>> 11a84bf8

[features]
nightly = []<|MERGE_RESOLUTION|>--- conflicted
+++ resolved
@@ -7,21 +7,12 @@
 license = "Apache-2.0"
 
 [dependencies]
-<<<<<<< HEAD
-once_cell = "1.5.0"
-wat = "1.0.40"
-wasm-encoder = "0.22.0"
-wasm-smith = "0.12.0"
-rand = { version = "0.8.5", features = ["small_rng"] }
-arbitrary = "1.2.3"
-=======
 once_cell.workspace = true
 wat.workspace = true
 wasm-encoder.workspace = true
 wasm-smith.workspace = true
 rand = { workspace = true, features = ["small_rng"] }
 arbitrary.workspace = true
->>>>>>> 11a84bf8
 
 [features]
 nightly = []