--- conflicted
+++ resolved
@@ -4,11 +4,7 @@
 description = "Singlepass compiler for Wasmer WebAssembly runtime"
 categories = ["wasm"]
 keywords = ["wasm", "webassembly", "compiler", "singlepass"]
-<<<<<<< HEAD
-authors = ["Near Inc <hello@nearprotocol.com>"]
-=======
 authors = ["Wasmer Engineering Team <engineering@wasmer.io>", "Near Inc <hello@nearprotocol.com>"]
->>>>>>> 95d3bcca
 repository = "https://github.com/wasmerio/wasmer"
 documentation = "https://docs.rs/wasmer-compiler-singlepass/"
 license = "MIT"
@@ -20,11 +16,7 @@
 name = "wasmer_compiler_singlepass"
 
 [dependencies]
-<<<<<<< HEAD
 finite-wasm.workspace = true
-=======
-finite-wasm = "0.3.0"
->>>>>>> 95d3bcca
 wasmer-compiler = { path = "../compiler", package = "near-vm-compiler", features = ["translator"], default-features = false }
 wasmer-vm = { path = "../vm", package = "near-vm-vm" }
 wasmer-types = { path = "../types", package = "near-vm-types", default-features = false, features = ["std"] }
