--- conflicted
+++ resolved
@@ -17,15 +17,6 @@
 # Shared dependencies.
 [dependencies]
 # - Mandatory shared dependencies.
-<<<<<<< HEAD
-cfg-if = "1.0"
-finite-wasm.workspace = true
-indexmap = { version = "1.6" }
-more-asserts = "0.2"
-prefix-sum-vec = "0.1.2"
-thiserror = "1.0"
-tracing = "0.1"
-=======
 cfg-if.workspace = true
 finite-wasm.workspace = true
 indexmap.workspace = true
@@ -33,7 +24,6 @@
 prefix-sum-vec.workspace = true
 thiserror.workspace = true
 tracing.workspace = true
->>>>>>> 11a84bf8
 
 # - Optional shared dependencies.
 wat = { workspace = true, optional = true }
