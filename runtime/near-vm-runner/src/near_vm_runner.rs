use crate::errors::ContractPrecompilatonResult;
use crate::imports::near_vm::NearVmImports;
use crate::internal::VMKind;
use crate::prepare::{self, WASM_FEATURES};
use crate::runner::VMResult;
use crate::{get_contract_cache_key, imports};
use memoffset::offset_of;
use near_primitives::contract::ContractCode;
use near_primitives::runtime::fees::RuntimeFeesConfig;
use near_primitives::types::{CompiledContract, CompiledContractCache};
use near_stable_hasher::StableHasher;
use near_vm_compiler_singlepass::Singlepass;
use near_vm_engine::{Engine, Executable};
use near_vm_engine_universal::{
    Universal, UniversalEngine, UniversalExecutable, UniversalExecutableRef,
};
use near_vm_errors::{
    CacheError, CompilationError, FunctionCallError, MethodResolveError, VMRunnerError, WasmTrap,
};
use near_vm_logic::gas_counter::FastGasCounter;
use near_vm_logic::types::{PromiseResult, ProtocolVersion};
use near_vm_logic::{External, MemSlice, MemoryLike, VMConfig, VMContext, VMLogic, VMOutcome};
use near_vm_types::{Features, FunctionIndex, InstanceConfig, MemoryType, Pages, WASM_PAGE_SIZE};
use near_vm_vm::{
    Artifact, Instantiatable, LinearMemory, LinearTable, Memory, MemoryStyle, TrapCode, VMMemory,
};
use std::borrow::Cow;
use std::hash::{Hash, Hasher};
use std::mem::size_of;
use std::sync::Arc;

const VM_FEATURES: Features = Features {
    threads: WASM_FEATURES.threads,
    reference_types: WASM_FEATURES.reference_types,
    simd: WASM_FEATURES.simd,
    bulk_memory: WASM_FEATURES.bulk_memory,
    multi_value: WASM_FEATURES.multi_value,
    tail_call: WASM_FEATURES.tail_call,
    multi_memory: WASM_FEATURES.multi_memory,
    memory64: WASM_FEATURES.memory64,
    exceptions: WASM_FEATURES.exceptions,
    mutable_global: true,
    // These are blocked at prepare by pwasm parser, but once that is gone these are going to be
    // the only check we have.
    saturating_float_to_int: false,
    sign_extension: false,
};

#[derive(Clone)]
pub struct NearVmMemory(Arc<LinearMemory>);

impl NearVmMemory {
    fn new(
        initial_memory_pages: u32,
        max_memory_pages: u32,
    ) -> Result<Self, near_vm_vm::MemoryError> {
        let max_pages = Pages(max_memory_pages);
        Ok(NearVmMemory(Arc::new(LinearMemory::new(
            &MemoryType::new(Pages(initial_memory_pages), Some(max_pages), false),
            &MemoryStyle::Static {
                bound: max_pages,
                offset_guard_size: near_vm_types::WASM_PAGE_SIZE as u64,
            },
        )?)))
    }

    /// Returns pointer to memory at the specified offset provided that there’s
    /// enough space in the buffer starting at the returned pointer.
    ///
    /// Safety: Caller must guarantee that the returned pointer is not used
    /// after guest memory mapping is changed (e.g. grown).
    unsafe fn get_ptr(&self, offset: u64, len: usize) -> Result<*mut u8, ()> {
        let offset = usize::try_from(offset).map_err(|_| ())?;
        // SAFETY: Caller promisses memory mapping won’t change.
        let vmmem = unsafe { self.0.vmmemory().as_ref() };
        // `checked_sub` here verifies that offsetting the buffer by offset
        // still lands us in-bounds of the allocated object.
        let remaining = vmmem.current_length.checked_sub(offset).ok_or(())?;
        if len <= remaining {
            Ok(vmmem.base.add(offset))
        } else {
            Err(())
        }
    }

    /// Returns shared reference to slice in guest memory at given offset.
    ///
    /// Safety: Caller must guarantee that guest memory mapping is not changed
    /// (e.g. grown) while the slice is held.
    unsafe fn get(&self, offset: u64, len: usize) -> Result<&[u8], ()> {
        // SAFETY: Caller promisses memory mapping won’t change.
        let ptr = unsafe { self.get_ptr(offset, len)? };
        // SAFETY: get_ptr verifies that [ptr, ptr+len) is valid slice.
        Ok(unsafe { core::slice::from_raw_parts(ptr, len) })
    }

    /// Returns shared reference to slice in guest memory at given offset.
    ///
    /// Safety: Caller must guarantee that guest memory mapping is not changed
    /// (e.g. grown) while the slice is held.
    unsafe fn get_mut(&mut self, offset: u64, len: usize) -> Result<&mut [u8], ()> {
        // SAFETY: Caller promisses memory mapping won’t change.
        let ptr = unsafe { self.get_ptr(offset, len)? };
        // SAFETY: get_ptr verifies that [ptr, ptr+len) is valid slice and since
        // we’re holding exclusive self reference another mut reference won’t be
        // created
        Ok(unsafe { core::slice::from_raw_parts_mut(ptr, len) })
    }

    pub(crate) fn vm(&self) -> VMMemory {
        VMMemory { from: self.0.clone(), instance_ref: None }
    }
}

impl MemoryLike for NearVmMemory {
    fn fits_memory(&self, slice: MemSlice) -> Result<(), ()> {
        // SAFETY: Contracts are executed on a single thread thus we know no one
        // will change guest memory mapping under us.
        unsafe { self.get_ptr(slice.ptr, slice.len()?) }.map(|_| ())
    }

    fn view_memory(&self, slice: MemSlice) -> Result<Cow<[u8]>, ()> {
        // SAFETY: Firstly, contracts are executed on a single thread thus we
        // know no one will change guest memory mapping under us.  Secondly, the
        // way MemoryLike interface is used we know the memory mapping won’t be
        // changed by the caller while it holds the slice reference.
        unsafe { self.get(slice.ptr, slice.len()?) }.map(Cow::Borrowed)
    }

    fn read_memory(&self, offset: u64, buffer: &mut [u8]) -> Result<(), ()> {
        // SAFETY: Contracts are executed on a single thread thus we know no one
        // will change guest memory mapping under us.
        Ok(buffer.copy_from_slice(unsafe { self.get(offset, buffer.len())? }))
    }

    fn write_memory(&mut self, offset: u64, buffer: &[u8]) -> Result<(), ()> {
        // SAFETY: Contracts are executed on a single thread thus we know no one
        // will change guest memory mapping under us.
        Ok(unsafe { self.get_mut(offset, buffer.len())? }.copy_from_slice(buffer))
    }
}

fn get_entrypoint_index(
    artifact: &near_vm_engine_universal::UniversalArtifact,
    method_name: &str,
) -> Result<FunctionIndex, FunctionCallError> {
    if method_name.is_empty() {
        // Do we really need this code?
        return Err(FunctionCallError::MethodResolveError(MethodResolveError::MethodEmptyName));
    }
    if let Some(near_vm_types::ExportIndex::Function(index)) = artifact.export_field(method_name) {
        let signature = artifact.function_signature(index).expect("index should produce signature");
        let signature =
            artifact.engine().lookup_signature(signature).expect("signature store invlidated?");
        if signature.params().is_empty() && signature.results().is_empty() {
            Ok(index)
        } else {
            Err(FunctionCallError::MethodResolveError(MethodResolveError::MethodInvalidSignature))
        }
    } else {
        Err(FunctionCallError::MethodResolveError(MethodResolveError::MethodNotFound))
    }
}

fn translate_runtime_error(
    error: near_vm_engine::RuntimeError,
    logic: &mut VMLogic,
) -> Result<FunctionCallError, VMRunnerError> {
    // Errors produced by host function calls also become `RuntimeError`s that wrap a dynamic
    // instance of `VMLogicError` internally. See the implementation of `NearVmImports`.
    let error = match error.downcast::<near_vm_errors::VMLogicError>() {
        Ok(vm_logic) => {
            return vm_logic.try_into();
        }
        Err(original) => original,
    };
    let msg = error.message();
    let trap_code = error.to_trap().unwrap_or_else(|| {
        panic!("runtime error is not a trap: {}", msg);
    });
    Ok(match trap_code {
        TrapCode::GasExceeded => FunctionCallError::HostError(logic.process_gas_limit()),
        TrapCode::StackOverflow => FunctionCallError::WasmTrap(WasmTrap::StackOverflow),
        TrapCode::HeapAccessOutOfBounds => FunctionCallError::WasmTrap(WasmTrap::MemoryOutOfBounds),
        TrapCode::HeapMisaligned => FunctionCallError::WasmTrap(WasmTrap::MisalignedAtomicAccess),
        TrapCode::TableAccessOutOfBounds => {
            FunctionCallError::WasmTrap(WasmTrap::MemoryOutOfBounds)
        }
        TrapCode::OutOfBounds => FunctionCallError::WasmTrap(WasmTrap::MemoryOutOfBounds),
        TrapCode::IndirectCallToNull => FunctionCallError::WasmTrap(WasmTrap::IndirectCallToNull),
        TrapCode::BadSignature => {
            FunctionCallError::WasmTrap(WasmTrap::IncorrectCallIndirectSignature)
        }
        TrapCode::IntegerOverflow => FunctionCallError::WasmTrap(WasmTrap::IllegalArithmetic),
        TrapCode::IntegerDivisionByZero => FunctionCallError::WasmTrap(WasmTrap::IllegalArithmetic),
        TrapCode::BadConversionToInteger => {
            FunctionCallError::WasmTrap(WasmTrap::IllegalArithmetic)
        }
        TrapCode::UnreachableCodeReached => FunctionCallError::WasmTrap(WasmTrap::Unreachable),
        TrapCode::UnalignedAtomic => FunctionCallError::WasmTrap(WasmTrap::MisalignedAtomicAccess),
    })
}

#[derive(Hash, PartialEq, Debug)]
#[allow(unused)]
enum NearVmEngine {
    Universal = 1,
    StaticLib = 2,
    DynamicLib = 3,
}

#[derive(Hash, PartialEq, Debug)]
#[allow(unused)]
enum NearVmCompiler {
    Singlepass = 1,
    Cranelift = 2,
    Llvm = 3,
}

#[derive(Hash)]
struct NearVmConfig {
    seed: u32,
    engine: NearVmEngine,
    compiler: NearVmCompiler,
}

impl NearVmConfig {
    fn config_hash(self: Self) -> u64 {
        let mut s = StableHasher::new();
        self.hash(&mut s);
        s.finish()
    }
}

// We use following scheme for the bits forming seed:
//  kind << 10, kind is 1 for Wasmer2, 2 for NearVm
//  major version << 6
//  minor version
const VM_CONFIG: NearVmConfig = NearVmConfig {
<<<<<<< HEAD
    seed: (2 << 10) | (0 << 6) | 1,
=======
    seed: (2 << 10) | (1 << 6) | 0,
>>>>>>> a70fc49d
    engine: NearVmEngine::Universal,
    compiler: NearVmCompiler::Singlepass,
};

pub(crate) fn near_vm_vm_hash() -> u64 {
    VM_CONFIG.config_hash()
}

pub(crate) type VMArtifact = Arc<near_vm_engine_universal::UniversalArtifact>;

pub(crate) struct NearVM {
    pub(crate) config: VMConfig,
    pub(crate) engine: UniversalEngine,
}

impl NearVM {
    pub(crate) fn new_for_target(config: VMConfig, target: near_vm_compiler::Target) -> Self {
        // We only support singlepass compiler at the moment.
        assert_eq!(VM_CONFIG.compiler, NearVmCompiler::Singlepass);
        let compiler = Singlepass::new();
        // We only support universal engine at the moment.
        assert_eq!(VM_CONFIG.engine, NearVmEngine::Universal);
        Self {
            config,
            engine: Universal::new(compiler).target(target).features(VM_FEATURES).engine(),
        }
    }

    pub(crate) fn new(config: VMConfig) -> Self {
        use near_vm_compiler::{CpuFeature, Target, Triple};
        let target_features = if cfg!(feature = "no_cpu_compatibility_checks") {
            let mut fs = CpuFeature::set();
            // These features should be sufficient to run the single pass compiler.
            fs.insert(CpuFeature::SSE2);
            fs.insert(CpuFeature::SSE3);
            fs.insert(CpuFeature::SSSE3);
            fs.insert(CpuFeature::SSE41);
            fs.insert(CpuFeature::SSE42);
            fs.insert(CpuFeature::POPCNT);
            fs.insert(CpuFeature::AVX);
            fs
        } else {
            CpuFeature::for_host()
        };
        Self::new_for_target(config, Target::new(Triple::host(), target_features))
    }

    pub(crate) fn compile_uncached(
        &self,
        code: &ContractCode,
    ) -> Result<UniversalExecutable, CompilationError> {
        let _span = tracing::debug_span!(target: "vm", "NearVM::compile_uncached").entered();
        let prepared_code = prepare::prepare_contract(code.code(), &self.config, VMKind::NearVm)
            .map_err(CompilationError::PrepareError)?;

        debug_assert!(
            matches!(self.engine.validate(&prepared_code), Ok(_)),
            "near_vm failed to validate the prepared code"
        );
        let executable = self
            .engine
            .compile_universal(&prepared_code, &self)
            .map_err(|err| {
                tracing::error!(?err, "near_vm failed to compile the prepared code (this is defense-in-depth, the error was recovered from but should be reported to pagoda)");
                CompilationError::WasmerCompileError { msg: err.to_string() }
            })?;
        Ok(executable)
    }

    fn compile_and_cache(
        &self,
        code: &ContractCode,
        cache: Option<&dyn CompiledContractCache>,
    ) -> Result<Result<UniversalExecutable, CompilationError>, CacheError> {
        let executable_or_error = self.compile_uncached(code);
        let key = get_contract_cache_key(code, VMKind::NearVm, &self.config);

        if let Some(cache) = cache {
            let record = match &executable_or_error {
                Ok(executable) => {
                    let code = executable
                        .serialize()
                        .map_err(|_e| CacheError::SerializationError { hash: key.0 })?;
                    CompiledContract::Code(code)
                }
                Err(err) => CompiledContract::CompileModuleError(err.clone()),
            };
            cache.put(&key, record).map_err(CacheError::WriteError)?;
        }

        Ok(executable_or_error)
    }

    fn compile_and_load(
        &self,
        code: &ContractCode,
        cache: Option<&dyn CompiledContractCache>,
    ) -> VMResult<Result<VMArtifact, CompilationError>> {
        // A bit of a tricky logic ahead! We need to deal with two levels of
        // caching:
        //   * `cache` stores compiled machine code in the database
        //   * `MEM_CACHE` below holds in-memory cache of loaded contracts
        //
        // Caches also cache _compilation_ errors, so that we don't have to
        // re-parse invalid code (invalid code, in a sense, is a normal
        // outcome). And `cache`, being a database, can fail with an `io::Error`.
        let _span = tracing::debug_span!(target: "vm", "NearVM::compile_and_load").entered();

        let key = get_contract_cache_key(code, VMKind::NearVm, &self.config);

        let compile_or_read_from_cache = || -> VMResult<Result<VMArtifact, CompilationError>> {
            let _span =
                tracing::debug_span!(target: "vm", "NearVM::compile_or_read_from_cache").entered();
            let cache_record = cache
                .map(|cache| cache.get(&key))
                .transpose()
                .map_err(CacheError::ReadError)?
                .flatten();

            let stored_artifact: Option<VMArtifact> = match cache_record {
                None => None,
                Some(CompiledContract::CompileModuleError(err)) => return Ok(Err(err)),
                Some(CompiledContract::Code(serialized_module)) => {
                    let _span =
                        tracing::debug_span!(target: "vm", "NearVM::read_from_cache").entered();
                    unsafe {
                        // (UN-)SAFETY: the `serialized_module` must have been produced by a prior call to
                        // `serialize`.
                        //
                        // In practice this is not necessarily true. One could have forgotten to change the
                        // cache key when upgrading the version of the near_vm library or the database could
                        // have had its data corrupted while at rest.
                        //
                        // There should definitely be some validation in near_vm to ensure we load what we think
                        // we load.
                        let executable = UniversalExecutableRef::deserialize(&serialized_module)
                            .map_err(|_| CacheError::DeserializationError)?;
                        let artifact = self
                            .engine
                            .load_universal_executable_ref(&executable)
                            .map(Arc::new)
                            .map_err(|err| VMRunnerError::LoadingError(err.to_string()))?;
                        Some(artifact)
                    }
                }
            };

            Ok(if let Some(it) = stored_artifact {
                Ok(it)
            } else {
                match self.compile_and_cache(code, cache)? {
                    Ok(executable) => Ok(self
                        .engine
                        .load_universal_executable(&executable)
                        .map(Arc::new)
                        .map_err(|err| VMRunnerError::LoadingError(err.to_string()))?),
                    Err(err) => Err(err),
                }
            })
        };

        #[cfg(feature = "no_cache")]
        return compile_or_read_from_cache();

        #[cfg(not(feature = "no_cache"))]
        return {
            static MEM_CACHE: once_cell::sync::Lazy<
                near_cache::SyncLruCache<
                    near_primitives::hash::CryptoHash,
                    Result<VMArtifact, CompilationError>,
                >,
            > = once_cell::sync::Lazy::new(|| {
                near_cache::SyncLruCache::new(crate::cache::CACHE_SIZE)
            });
            MEM_CACHE.get_or_try_put(key, |_key| compile_or_read_from_cache())
        };
    }

    fn run_method(
        &self,
        artifact: &VMArtifact,
        mut import: NearVmImports<'_, '_, '_>,
        method_name: &str,
    ) -> Result<Result<(), FunctionCallError>, VMRunnerError> {
        let _span = tracing::debug_span!(target: "vm", "run_method").entered();

        // FastGasCounter in Nearcore must be reinterpret_cast-able to the one in NearVm.
        assert_eq!(
            size_of::<FastGasCounter>(),
            size_of::<near_vm_types::FastGasCounter>() + size_of::<u64>()
        );
        assert_eq!(
            offset_of!(FastGasCounter, burnt_gas),
            offset_of!(near_vm_types::FastGasCounter, burnt_gas)
        );
        assert_eq!(
            offset_of!(FastGasCounter, gas_limit),
            offset_of!(near_vm_types::FastGasCounter, gas_limit)
        );
        let gas = import.vmlogic.gas_counter_pointer() as *mut near_vm_types::FastGasCounter;
        let entrypoint = match get_entrypoint_index(&*artifact, method_name) {
            Ok(index) => index,
            Err(abort) => return Ok(Err(abort)),
        };
        unsafe {
            let instance = {
                let _span = tracing::debug_span!(target: "vm", "run_method/instantiate").entered();
                // An important caveat is that the `'static` lifetime here refers to the lifetime
                // of `VMLogic` reference to which is retained by the `InstanceHandle` we create.
                // However this `InstanceHandle` only lives during the execution of this body, so
                // we can be sure that `VMLogic` remains live and valid at any time.
                // SAFETY: we ensure that the tables are valid during the lifetime of this instance
                // by retaining an instance to `UniversalEngine` which holds the allocations.
                let maybe_handle = Arc::clone(artifact).instantiate(
                    &self,
                    &mut import,
                    Box::new(()),
                    // SAFETY: We have verified that the `FastGasCounter` layout matches the
                    // expected layout. `gas` remains dereferenceable throughout this function
                    // by the virtue of it being contained within `import` which lives for the
                    // entirety of this function.
                    InstanceConfig::with_stack_limit(self.config.limit_config.max_stack_height)
                        .with_counter(gas),
                );
                let handle = match maybe_handle {
                    Ok(handle) => handle,
                    Err(err) => {
                        use near_vm_engine::InstantiationError::*;
                        let abort = match err {
                            Start(err) => translate_runtime_error(err, import.vmlogic)?,
                            Link(e) => FunctionCallError::LinkError { msg: e.to_string() },
                            CpuFeature(e) => panic!(
                                "host doesn't support the CPU features needed to run contracts: {}",
                                e
                            ),
                        };
                        return Ok(Err(abort));
                    }
                };
                // SAFETY: being called immediately after instantiation.
                match handle.finish_instantiation() {
                    Ok(handle) => handle,
                    Err(trap) => {
                        let abort = translate_runtime_error(
                            near_vm_engine::RuntimeError::from_trap(trap),
                            import.vmlogic,
                        )?;
                        return Ok(Err(abort));
                    }
                };
                handle
            };
            if let Some(function) = instance.function_by_index(entrypoint) {
                let _span = tracing::debug_span!(target: "vm", "run_method/call").entered();
                // Signature for the entry point should be `() -> ()`. This is only a sanity check
                // – this should've been already checked by `get_entrypoint_index`.
                let signature = artifact
                    .engine()
                    .lookup_signature(function.signature)
                    .expect("extern type should refer to valid signature");
                if signature.params().is_empty() && signature.results().is_empty() {
                    let trampoline =
                        function.call_trampoline.expect("externs always have a trampoline");
                    // SAFETY: we double-checked the signature, and all of the remaining arguments
                    // come from an exported function definition which must be valid since it comes
                    // from near_vm itself.
                    let res = instance.invoke_function(
                        function.vmctx,
                        trampoline,
                        function.address,
                        [].as_mut_ptr() as *mut _,
                    );
                    if let Err(trap) = res {
                        let abort = translate_runtime_error(
                            near_vm_engine::RuntimeError::from_trap(trap),
                            import.vmlogic,
                        )?;
                        return Ok(Err(abort));
                    }
                } else {
                    panic!("signature should've already been checked by `get_entrypoint_index`")
                }
            } else {
                panic!("signature should've already been checked by `get_entrypoint_index`")
            }

            {
                let _span =
                    tracing::debug_span!(target: "vm", "run_method/drop_instance").entered();
                drop(instance)
            }
        }

        Ok(Ok(()))
    }
}

impl near_vm_vm::Tunables for &NearVM {
    fn memory_style(&self, memory: &MemoryType) -> MemoryStyle {
        MemoryStyle::Static {
            bound: memory.maximum.unwrap_or(Pages(self.config.limit_config.max_memory_pages)),
            offset_guard_size: WASM_PAGE_SIZE as u64,
        }
    }

    fn table_style(&self, _table: &near_vm_types::TableType) -> near_vm_vm::TableStyle {
        near_vm_vm::TableStyle::CallerChecksSignature
    }

    fn create_host_memory(
        &self,
        ty: &MemoryType,
        _style: &MemoryStyle,
    ) -> Result<std::sync::Arc<dyn Memory>, near_vm_vm::MemoryError> {
        // We do not support arbitrary Host memories. The only memory contracts may use is the
        // memory imported via `env.memory`.
        Err(near_vm_vm::MemoryError::CouldNotGrow {
            current: Pages(0),
            attempted_delta: ty.minimum,
        })
    }

    unsafe fn create_vm_memory(
        &self,
        ty: &MemoryType,
        _style: &MemoryStyle,
        _vm_definition_location: std::ptr::NonNull<near_vm_vm::VMMemoryDefinition>,
    ) -> Result<std::sync::Arc<dyn Memory>, near_vm_vm::MemoryError> {
        // We do not support VM memories. The only memory contracts may use is the memory imported
        // via `env.memory`.
        Err(near_vm_vm::MemoryError::CouldNotGrow {
            current: Pages(0),
            attempted_delta: ty.minimum,
        })
    }

    fn create_host_table(
        &self,
        _ty: &near_vm_types::TableType,
        _style: &near_vm_vm::TableStyle,
    ) -> Result<std::sync::Arc<dyn near_vm_vm::Table>, String> {
        panic!("should never be called")
    }

    unsafe fn create_vm_table(
        &self,
        ty: &near_vm_types::TableType,
        style: &near_vm_vm::TableStyle,
        vm_definition_location: std::ptr::NonNull<near_vm_vm::VMTableDefinition>,
    ) -> Result<std::sync::Arc<dyn near_vm_vm::Table>, String> {
        // This is called when instantiating a module.
        Ok(Arc::new(LinearTable::from_definition(&ty, &style, vm_definition_location)?))
    }

    fn stack_init_gas_cost(&self, stack_size: u64) -> u64 {
        u64::from(self.config.regular_op_cost).saturating_mul((stack_size + 7) / 8)
    }

    /// Instrumentation configuration: stack limiter config
    fn stack_limiter_cfg(&self) -> Box<dyn finite_wasm::max_stack::SizeConfig> {
        Box::new(MaxStackCfg)
    }

    /// Instrumentation configuration: gas accounting config
    fn gas_cfg(&self) -> Box<dyn finite_wasm::wasmparser::VisitOperator<Output = u64>> {
        Box::new(GasCostCfg(u64::from(self.config.regular_op_cost)))
    }
}

struct MaxStackCfg;

impl finite_wasm::max_stack::SizeConfig for MaxStackCfg {
    fn size_of_value(&self, ty: finite_wasm::wasmparser::ValType) -> u8 {
        use finite_wasm::wasmparser::ValType;
        match ty {
            ValType::I32 => 4,
            ValType::I64 => 8,
            ValType::F32 => 4,
            ValType::F64 => 8,
            ValType::V128 => 16,
            ValType::Ref(_) => 8,
        }
    }
    fn size_of_function_activation(
        &self,
        locals: &prefix_sum_vec::PrefixSumVec<finite_wasm::wasmparser::ValType, u32>,
    ) -> u64 {
        let mut res = 64_u64; // Rough accounting for rip, rbp and some registers spilled. Not exact.
        let mut last_idx_plus_one = 0_u64;
        for (idx, local) in locals {
            let idx = u64::from(*idx);
            res = res.saturating_add(
                idx.checked_sub(last_idx_plus_one)
                    .expect("prefix-sum-vec indices went backwards")
                    .saturating_add(1)
                    .saturating_mul(u64::from(self.size_of_value(*local))),
            );
            last_idx_plus_one = idx.saturating_add(1);
        }
        res
    }
}

struct GasCostCfg(u64);

macro_rules! gas_cost {
    ($( @$proposal:ident $op:ident $({ $($arg:ident: $argty:ty),* })? => $visit:ident)*) => {
        $(
            fn $visit(&mut self $($(, $arg: $argty)*)?) -> u64 {
                gas_cost!(@@$proposal $op self $({ $($arg: $argty),* })? => $visit)
            }
        )*
    };

    (@@mvp $_op:ident $_self:ident $({ $($_arg:ident: $_argty:ty),* })? => visit_block) => {
        0
    };
    (@@mvp $_op:ident $_self:ident $({ $($_arg:ident: $_argty:ty),* })? => visit_end) => {
        0
    };
    (@@mvp $_op:ident $_self:ident $({ $($_arg:ident: $_argty:ty),* })? => visit_else) => {
        0
    };
    (@@$_proposal:ident $_op:ident $self:ident $({ $($arg:ident: $argty:ty),* })? => $visit:ident) => {
        $self.0
    };
}

impl<'a> finite_wasm::wasmparser::VisitOperator<'a> for GasCostCfg {
    type Output = u64;
    finite_wasm::wasmparser::for_each_operator!(gas_cost);
}

impl crate::runner::VM for NearVM {
    fn run(
        &self,
        code: &ContractCode,
        method_name: &str,
        ext: &mut dyn External,
        context: VMContext,
        fees_config: &RuntimeFeesConfig,
        promise_results: &[PromiseResult],
        current_protocol_version: ProtocolVersion,
        cache: Option<&dyn CompiledContractCache>,
    ) -> Result<VMOutcome, VMRunnerError> {
        let mut memory = NearVmMemory::new(
            self.config.limit_config.initial_memory_pages,
            self.config.limit_config.max_memory_pages,
        )
        .expect("Cannot create memory for a contract call");

        // FIXME: this mostly duplicates the `run_module` method.
        // Note that we don't clone the actual backing memory, just increase the RC.
        let vmmemory = memory.vm();
        let mut logic = VMLogic::new_with_protocol_version(
            ext,
            context,
            &self.config,
            fees_config,
            promise_results,
            &mut memory,
            current_protocol_version,
        );

        let result = logic.before_loading_executable(
            method_name,
            current_protocol_version,
            code.code().len(),
        );
        if let Err(e) = result {
            return Ok(VMOutcome::abort(logic, e));
        }

        let artifact = self.compile_and_load(code, cache)?;
        let artifact = match artifact {
            Ok(it) => it,
            Err(err) => {
                return Ok(VMOutcome::abort(logic, FunctionCallError::CompilationError(err)));
            }
        };

        let result = logic.after_loading_executable(current_protocol_version, code.code().len());
        if let Err(e) = result {
            return Ok(VMOutcome::abort(logic, e));
        }
        let import = imports::near_vm::build(
            vmmemory,
            &mut logic,
            current_protocol_version,
            artifact.engine(),
        );
        if let Err(e) = get_entrypoint_index(&*artifact, method_name) {
            return Ok(VMOutcome::abort_but_nop_outcome_in_old_protocol(
                logic,
                e,
                current_protocol_version,
            ));
        }
        match self.run_method(&artifact, import, method_name)? {
            Ok(()) => Ok(VMOutcome::ok(logic)),
            Err(err) => Ok(VMOutcome::abort(logic, err)),
        }
    }

    fn precompile(
        &self,
        code: &ContractCode,
        cache: &dyn CompiledContractCache,
    ) -> Result<Result<ContractPrecompilatonResult, CompilationError>, near_vm_errors::CacheError>
    {
        Ok(self
            .compile_and_cache(code, Some(cache))?
            .map(|_| ContractPrecompilatonResult::ContractCompiled))
    }
}

#[test]
fn test_memory_like() {
    near_vm_logic::test_utils::test_memory_like(|| Box::new(NearVmMemory::new(1, 1).unwrap()));
}<|MERGE_RESOLUTION|>--- conflicted
+++ resolved
@@ -237,11 +237,7 @@
 //  major version << 6
 //  minor version
 const VM_CONFIG: NearVmConfig = NearVmConfig {
-<<<<<<< HEAD
-    seed: (2 << 10) | (0 << 6) | 1,
-=======
-    seed: (2 << 10) | (1 << 6) | 0,
->>>>>>> a70fc49d
+    seed: (2 << 10) | (1 << 6) | 1,
     engine: NearVmEngine::Universal,
     compiler: NearVmCompiler::Singlepass,
 };
