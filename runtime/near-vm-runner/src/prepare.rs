--- conflicted
+++ resolved
@@ -20,31 +20,14 @@
     multi_memory: false,
     exceptions: false,
     memory64: false,
-<<<<<<< HEAD
     component_model: false,
     extended_const: false,
     mutable_global: true,
     relaxed_simd: false,
-    saturating_float_to_int: true,
-    sign_extension: true,
+    saturating_float_to_int: false,
+    sign_extension: false,
     floats: true,
     memory_control: false,
-=======
-    //
-    // /!\ /!\ /!\ /!\ /!\ /!\ /!\ /!\ /!\ /!\ /!\ /!\ /!\ /!\ /!\ /!\ /!\ /!\ /!\ /!\ /!\ /!\
-    //
-    // FIXME: there are features that this version of wasmparser enables by default, but pwasm
-    // currently does not and the compilers' support for these features is therefore largely
-    // untested if it exists at all. Non exhaustive list of examples:
-    //
-    // * saturating_float_to_int
-    // * sign_extension
-    //
-    // This should be accounted for when pwasm code is removed!
-    //
-    // /!\ /!\ /!\ /!\ /!\ /!\ /!\ /!\ /!\ /!\ /!\ /!\ /!\ /!\ /!\ /!\ /!\ /!\ /!\ /!\ /!\ /!\
-    //
->>>>>>> 2da01b0d
 };
 
 /// Loads the given module given in `original_code`, performs some checks on it and
