--- conflicted
+++ resolved
@@ -16,11 +16,7 @@
     Wasmtime,
     /// Wasmer 2.x VM.
     Wasmer2,
-<<<<<<< HEAD
-    /// Near VM.
-=======
     /// NearVM.
->>>>>>> a0a4146d
     NearVm,
 }
 
