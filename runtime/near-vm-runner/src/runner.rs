--- conflicted
+++ resolved
@@ -138,11 +138,7 @@
             #[cfg(all(feature = "wasmer2_vm", target_arch = "x86_64"))]
             Self::Wasmer2 => Some(Box::new(crate::wasmer2_runner::Wasmer2VM::new(config))),
             #[cfg(all(feature = "near_vm", target_arch = "x86_64"))]
-<<<<<<< HEAD
-            Self::NearVm => Some(Box::new(crate::near_vm_runner::NearVmVM::new(config))),
-=======
             Self::NearVm => Some(Box::new(crate::near_vm_runner::NearVM::new(config))),
->>>>>>> 04462d97
             #[allow(unreachable_patterns)] // reachable when some of the VMs are disabled.
             _ => None,
         }
