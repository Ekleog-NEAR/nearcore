mod cache;
mod compile_errors;
mod fuzzers;
mod rs_contract;
mod runtime_errors;
pub(crate) mod test_builder;
mod ts_contract;
mod wasm_validation;

use crate::vm_kind::VMKind;
use near_primitives::version::ProtocolVersion;
use near_vm_logic::VMContext;

const CURRENT_ACCOUNT_ID: &str = "alice";
const SIGNER_ACCOUNT_ID: &str = "bob";
const SIGNER_ACCOUNT_PK: [u8; 3] = [0, 1, 2];
const PREDECESSOR_ACCOUNT_ID: &str = "carol";

const LATEST_PROTOCOL_VERSION: ProtocolVersion = ProtocolVersion::MAX;

<<<<<<< HEAD
fn with_vm_variants(runner: fn(VMKind) -> ()) {
    /* TODO: re-enable for tests
=======
pub(crate) fn with_vm_variants(runner: fn(VMKind) -> ()) {
>>>>>>> 8766f062
    #[cfg(all(feature = "wasmer0_vm", target_arch = "x86_64"))]
    runner(VMKind::Wasmer0);

    #[cfg(feature = "wasmtime_vm")]
    runner(VMKind::Wasmtime);

    #[cfg(all(feature = "wasmer2_vm", target_arch = "x86_64"))]
    runner(VMKind::Wasmer2);
    */

    #[cfg(all(feature = "near_vm", target_arch = "x86_64"))]
    runner(VMKind::NearVm);
}

fn create_context(input: Vec<u8>) -> VMContext {
    VMContext {
        current_account_id: CURRENT_ACCOUNT_ID.parse().unwrap(),
        signer_account_id: SIGNER_ACCOUNT_ID.parse().unwrap(),
        signer_account_pk: Vec::from(&SIGNER_ACCOUNT_PK[..]),
        predecessor_account_id: PREDECESSOR_ACCOUNT_ID.parse().unwrap(),
        input,
        block_height: 10,
        block_timestamp: 42,
        epoch_height: 1,
        account_balance: 2u128,
        account_locked_balance: 0,
        storage_usage: 12,
        attached_deposit: 2u128,
        prepaid_gas: 10_u64.pow(14),
        random_seed: vec![0, 1, 2],
        view_config: None,
        output_data_receivers: vec![],
    }
}

/// Small helper to compute expected loading gas cost charged before loading.
///
/// Includes hard-coded value for runtime parameter values
/// `wasm_contract_loading_base` and `wasm_contract_loading_bytes` which would
/// have to be updated if they change in the future.
#[allow(unused)]
fn prepaid_loading_gas(bytes: usize) -> u64 {
    if cfg!(feature = "protocol_feature_fix_contract_loading_cost") {
        35_445_963 + bytes as u64 * 21_6750
    } else {
        0
    }
}<|MERGE_RESOLUTION|>--- conflicted
+++ resolved
@@ -18,12 +18,8 @@
 
 const LATEST_PROTOCOL_VERSION: ProtocolVersion = ProtocolVersion::MAX;
 
-<<<<<<< HEAD
-fn with_vm_variants(runner: fn(VMKind) -> ()) {
+pub(crate) fn with_vm_variants(runner: fn(VMKind) -> ()) {
     /* TODO: re-enable for tests
-=======
-pub(crate) fn with_vm_variants(runner: fn(VMKind) -> ()) {
->>>>>>> 8766f062
     #[cfg(all(feature = "wasmer0_vm", target_arch = "x86_64"))]
     runner(VMKind::Wasmer0);
 
