//! Tests that `CompiledContractCache` is working correctly. Currently testing only wasmer code, so disabled outside of x86_64
#![cfg(target_arch = "x86_64")]

use super::{create_context, with_vm_variants, LATEST_PROTOCOL_VERSION};
use crate::internal::VMKind;
use crate::runner::VMResult;
use crate::wasmer2_runner::Wasmer2VM;
use crate::{prepare, MockCompiledContractCache};
use assert_matches::assert_matches;
use near_primitives::contract::ContractCode;
use near_primitives::hash::CryptoHash;
use near_primitives::runtime::fees::RuntimeFeesConfig;
use near_primitives::types::{CompiledContract, CompiledContractCache};
use near_stable_hasher::StableHasher;
use near_vm_errors::VMRunnerError;
use near_vm_logic::mocks::mock_external::MockedExternal;
use near_vm_logic::VMConfig;
use std::hash::{Hash, Hasher};
use std::io;
use std::sync::atomic::{AtomicBool, Ordering};
use wasmer_compiler::{CpuFeature, Target};
use wasmer_engine::Executable;

#[test]
fn test_caches_compilation_error() {
    let config = VMConfig::test();
    with_vm_variants(&config, |vm_kind: VMKind| {
        match vm_kind {
            VMKind::Wasmer0 | VMKind::Wasmer2 | VMKind::NearVm => {}
            VMKind::Wasmtime => return,
        }
        let cache = MockCompiledContractCache::default();
        let code = [42; 1000];
        let terragas = 1000000000000u64;
        assert_eq!(cache.len(), 0);
        let outcome1 =
            make_cached_contract_call_vm(&config, &cache, &code, "method_name1", terragas, vm_kind)
                .expect("bad failure");
        println!("{:?}", cache);
        assert_eq!(cache.len(), 1);
        let outcome2 =
            make_cached_contract_call_vm(&config, &cache, &code, "method_name2", terragas, vm_kind)
                .expect("bad failure");
        assert_eq!(outcome1.aborted.as_ref(), outcome2.aborted.as_ref());
    })
}

#[test]
fn test_does_not_cache_io_error() {
    let config = VMConfig::test();
    with_vm_variants(&config, |vm_kind: VMKind| {
        match vm_kind {
            VMKind::Wasmer0 | VMKind::Wasmer2 | VMKind::NearVm => {}
            VMKind::Wasmtime => return,
        }

        let code = near_test_contracts::trivial_contract();
        let prepaid_gas = 10u64.pow(12);
        let mut cache = FaultingCompiledContractCache::default();

        cache.set_read_fault(true);
        let result =
            make_cached_contract_call_vm(&config, &cache, &code, "main", prepaid_gas, vm_kind);
        assert_matches!(
            result.err(),
            Some(VMRunnerError::CacheError(near_vm_errors::CacheError::ReadError(_)))
        );

        cache.set_write_fault(true);
        let result =
            make_cached_contract_call_vm(&config, &cache, &code, "main", prepaid_gas, vm_kind);
        assert_matches!(
            result.err(),
            Some(VMRunnerError::CacheError(near_vm_errors::CacheError::WriteError(_)))
        );
    })
}

fn make_cached_contract_call_vm(
    config: &VMConfig,
    cache: &dyn CompiledContractCache,
    code: &[u8],
    method_name: &str,
    prepaid_gas: u64,
    vm_kind: VMKind,
) -> VMResult {
    let mut fake_external = MockedExternal::new();
    let mut context = create_context(vec![]);
    let fees = RuntimeFeesConfig::test();
    let promise_results = vec![];
    context.prepaid_gas = prepaid_gas;
    let code = ContractCode::new(code.to_vec(), None);
    let runtime = vm_kind.runtime(config.clone()).expect("runtime has not been compiled");
    runtime.run(
        &code,
        method_name,
        &mut fake_external,
        context,
        &fees,
        &promise_results,
        LATEST_PROTOCOL_VERSION,
        Some(cache),
    )
}

#[test]
fn test_wasmer2_artifact_output_stability() {
    // If this test has failed, you want to adjust the necessary constants so that `cache::vm_hash`
    // changes (and only then the hashes here).
    //
    // Note that this test is a best-effort fish net. Some changes that should modify the hash will
    // fall through the cracks here, but hopefully it should catch most of the fish just fine.
    let seeds = [2, 3, 5, 7, 11, 13, 17];
    let prepared_hashes = [
        12248437801724644735,
        2647244875869025389,
        892153519407678490,
        8592050243596620350,
        2309330154575012917,
        9323529151210819831,
        11488755771702465226,
    ];
    let mut got_prepared_hashes = Vec::with_capacity(seeds.len());
    let compiled_hashes = [
        3818562753706235018,
        11870140033216711259,
        5923781907461180018,
        13755860129954519309,
        4832119422677650601,
        14075229507958855911,
        8220837142162862198,
    ];
    let mut got_compiled_hashes = Vec::with_capacity(seeds.len());
    for seed in seeds {
        let contract = ContractCode::new(near_test_contracts::arbitrary_contract(seed), None);

        let config = VMConfig::test();
        let prepared_code =
            prepare::prepare_contract(contract.code(), &config, VMKind::Wasmer2).unwrap();
        let mut hasher = StableHasher::new();
        (&contract.code(), &prepared_code).hash(&mut hasher);
        got_prepared_hashes.push(hasher.finish());

<<<<<<< HEAD
        let mut features = wasmer_compiler::CpuFeature::set();
        features.insert(wasmer_compiler::CpuFeature::AVX);
        let triple = "x86_64-unknown-linux-gnu".parse().unwrap();
        let target = wasmer_compiler::Target::new(triple, features);
        let vm = Wasmer2VM::new_for_target(config, target);
        let artifact = vm.compile_uncached(&contract).unwrap();
        let serialized = artifact.serialize().unwrap();
        let mut hasher = StableHasher::new();
        serialized.hash(&mut hasher);
        let this_hash = hasher.finish();
        got_compiled_hashes.push(this_hash);

        std::fs::write(format!("/tmp/artifact{}", this_hash), serialized).unwrap();
    }
    // These asserts have failed as a result of some change and the following text describes what
    // the implications of the change.
    //
    // May need a protocol version change, and definitely wants a `WASMER2_CONFIG version update
    // too, as below. Maybe something else too.
    assert!(
        got_prepared_hashes == prepared_hashes,
        "contract preparation hashes have changed to {:#?}",
        got_prepared_hashes
    );
    // In this case you will need to adjust the WASMER2_CONFIG version so that the cached contracts
    // are evicted from the contract cache.
    assert!(
        got_compiled_hashes == compiled_hashes,
        "VM output hashes have changed to {:#?}",
        got_compiled_hashes
    );
    // Once it has been confirmed that these steps have been done, the expected hashes in this test
    // can be adjusted.
}

#[test]
fn test_near_vm_artifact_output_stability() {
    // If this test has failed, you want to adjust the necessary constants so that `cache::vm_hash`
    // changes (and only then the hashes here).
    //
    // Note that this test is a best-effort fish net. Some changes that should modify the hash will
    // fall through the cracks here, but hopefully it should catch most of the fish just fine.
    let seeds = [2, 3, 5, 7, 11, 13, 17];
    let prepared_hashes = [
        15237011375120738807,
        3750594434467176559,
        2196541628148102482,
        1576495094908614397,
        6394387219699970793,
        18132026143745992229,
        4095228008100475322,
    ];
    let mut got_prepared_hashes = Vec::with_capacity(seeds.len());
    let compiled_hashes = [
        10351663297260604629,
        13937571770370186345,
        9344190497296161162,
        2062482662746304157,
        8030854424152836681,
        6390788560292624376,
        11278417746835647994,
    ];
    let mut got_compiled_hashes = Vec::with_capacity(seeds.len());
    for seed in seeds {
        let contract = ContractCode::new(near_test_contracts::arbitrary_contract(seed), None);

        let config = VMConfig::test();
        let prepared_code =
            prepare::prepare_contract(contract.code(), &config, VMKind::NearVm).unwrap();
        let mut hasher = StableHasher::new();
        (&contract.code(), &prepared_code).hash(&mut hasher);
        got_prepared_hashes.push(hasher.finish());

=======
>>>>>>> a70fc49d
        let mut features = CpuFeature::set();
        features.insert(CpuFeature::AVX);
        let triple = "x86_64-unknown-linux-gnu".parse().unwrap();
        let target = Target::new(triple, features);
        let vm = Wasmer2VM::new_for_target(config, target);
        let artifact = vm.compile_uncached(&contract).unwrap();
        let serialized = artifact.serialize().unwrap();
        let mut hasher = StableHasher::new();
        serialized.hash(&mut hasher);
        let this_hash = hasher.finish();
        got_compiled_hashes.push(this_hash);

        std::fs::write(format!("/tmp/artifact{}", this_hash), serialized).unwrap();
    }
    // These asserts have failed as a result of some change and the following text describes what
    // the implications of the change.
    //
    // May need a protocol version change, and definitely wants a `WASMER2_CONFIG version update
    // too, as below. Maybe something else too.
    assert!(
        got_prepared_hashes == prepared_hashes,
        "contract preparation hashes have changed to {:#?}",
        got_prepared_hashes
    );
    // In this case you will need to adjust the WASMER2_CONFIG version so that the cached contracts
    // are evicted from the contract cache.
    assert!(
        got_compiled_hashes == compiled_hashes,
        "VM output hashes have changed to {:#?}",
        got_compiled_hashes
    );
    // Once it has been confirmed that these steps have been done, the expected hashes in this test
    // can be adjusted.
}

/// [`CompiledContractCache`] which simulates failures in the underlying
/// database.
#[derive(Default)]
struct FaultingCompiledContractCache {
    read_fault: AtomicBool,
    write_fault: AtomicBool,
    inner: MockCompiledContractCache,
}

impl FaultingCompiledContractCache {
    fn set_read_fault(&mut self, yes: bool) {
        *self.read_fault.get_mut() = yes;
    }

    fn set_write_fault(&mut self, yes: bool) {
        *self.write_fault.get_mut() = yes;
    }
}

impl CompiledContractCache for FaultingCompiledContractCache {
    fn put(&self, key: &CryptoHash, value: CompiledContract) -> std::io::Result<()> {
        if self.write_fault.swap(false, Ordering::Relaxed) {
            return Err(io::ErrorKind::Other.into());
        }
        self.inner.put(key, value)
    }

    fn get(&self, key: &CryptoHash) -> std::io::Result<Option<CompiledContract>> {
        if self.read_fault.swap(false, Ordering::Relaxed) {
            return Err(io::ErrorKind::Other.into());
        }
        self.inner.get(key)
    }
}<|MERGE_RESOLUTION|>--- conflicted
+++ resolved
@@ -141,11 +141,10 @@
         (&contract.code(), &prepared_code).hash(&mut hasher);
         got_prepared_hashes.push(hasher.finish());
 
-<<<<<<< HEAD
-        let mut features = wasmer_compiler::CpuFeature::set();
-        features.insert(wasmer_compiler::CpuFeature::AVX);
+        let mut features = CpuFeature::set();
+        features.insert(CpuFeature::AVX);
         let triple = "x86_64-unknown-linux-gnu".parse().unwrap();
-        let target = wasmer_compiler::Target::new(triple, features);
+        let target = Target::new(triple, features);
         let vm = Wasmer2VM::new_for_target(config, target);
         let artifact = vm.compile_uncached(&contract).unwrap();
         let serialized = artifact.serialize().unwrap();
@@ -215,13 +214,11 @@
         (&contract.code(), &prepared_code).hash(&mut hasher);
         got_prepared_hashes.push(hasher.finish());
 
-=======
->>>>>>> a70fc49d
         let mut features = CpuFeature::set();
         features.insert(CpuFeature::AVX);
         let triple = "x86_64-unknown-linux-gnu".parse().unwrap();
         let target = Target::new(triple, features);
-        let vm = Wasmer2VM::new_for_target(config, target);
+        let vm = NearVM::new_for_target(config, target);
         let artifact = vm.compile_uncached(&contract).unwrap();
         let serialized = artifact.serialize().unwrap();
         let mut hasher = StableHasher::new();
