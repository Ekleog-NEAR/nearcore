--- conflicted
+++ resolved
@@ -384,11 +384,7 @@
         .opaque_error() // near-vm returns stack overflow, others return invalid memory access
         .expects(&[
             expect![[r#"
-<<<<<<< HEAD
-                VMOutcome: balance 4 storage_usage 12 return data None burnt gas 4130838264 used gas 4130838264
-=======
                 VMOutcome: balance 4 storage_usage 12 return data None burnt gas 6789985365 used gas 6789985365
->>>>>>> 2da01b0d
                 Err: ...
             "#]],
             expect![[r#"
