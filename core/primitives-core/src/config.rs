--- conflicted
+++ resolved
@@ -38,12 +38,8 @@
     /// See <https://wiki.parity.io/WebAssembly-StackHeight> to find out how the stack frame cost
     /// is calculated.
     pub max_stack_height: u32,
-<<<<<<< HEAD
-    /// Whether a legacy version of stack limiting should be used, see [`ContractPrepareVersion`].
-=======
     /// Whether a legacy version of stack limiting should be used, see
     /// [`ContractPrepareVersion`].
->>>>>>> 5cdbde88
     #[serde(default = "ContractPrepareVersion::v0")]
     pub contract_prepare_version: ContractPrepareVersion,
 
@@ -136,13 +132,9 @@
 )]
 #[repr(u8)]
 pub enum ContractPrepareVersion {
-<<<<<<< HEAD
     /// Oldest, buggiest version.
     ///
     /// Don't use it unless specifically to support old protocol version.
-=======
-    /// Old, buggy version, don't use it unless specifically to support old protocol version.
->>>>>>> 5cdbde88
     V0,
     /// Old, slow and buggy version.
     ///
@@ -219,13 +211,8 @@
 
             // NOTE: Stack height has to be 16K, otherwise Wasmer produces non-deterministic results.
             // For experimentation try `test_stack_overflow`.
-<<<<<<< HEAD
             max_stack_height: 256 * 1024, // 256kiB of stack.
             contract_prepare_version: ContractPrepareVersion::V2,
-=======
-            max_stack_height: 16 * 1024, // 16Kib of stack.
-            contract_prepare_version: ContractPrepareVersion::V1,
->>>>>>> 5cdbde88
             initial_memory_pages: 2u32.pow(10), // 64Mib of memory.
             max_memory_pages: 2u32.pow(11),     // 128Mib of memory.
 
