[package]
name = "near-client"
version = "0.1.0"
authors = ["Near Inc <hello@nearprotocol.com>"]
edition = "2018"

[dependencies]
ansi_term = "0.11.0"
actix = "0.8.1"
futures = "0.1"
chrono = { version = "0.4.4", features = ["serde"] }
kvdb = "0.1"
log = "0.4"
rand = "0.6.5"
serde = { version = "1.0", features = ["derive"] }
serde_derive = "1.0"
serde_json = "1.0"
sysinfo = "0.9.0"
<<<<<<< HEAD
cached = "0.9.0"
lazy_static = "1.4"
borsh = "0.2.5"
=======

borsh = "0.2.7"
>>>>>>> 5dab64f8

near-crypto = { path = "../../core/crypto" }
near-primitives = { path = "../../core/primitives" }
near-store = { path = "../../core/store" }
near-metrics = { path = "../../core/metrics" }
near-chain = { path = "../chain" }
near-network = { path = "../network" }
near-pool = { path = "../pool" }
near-chunks = { path = "../chunks" }
near-telemetry = { path = "../telemetry" }

[features]
# if enabled, we assert in most situations that are impossible unless some byzantine behavior is observed.
byzantine_asserts = ["near-chain/byzantine_asserts"]
expensive_tests = []<|MERGE_RESOLUTION|>--- conflicted
+++ resolved
@@ -16,14 +16,9 @@
 serde_derive = "1.0"
 serde_json = "1.0"
 sysinfo = "0.9.0"
-<<<<<<< HEAD
 cached = "0.9.0"
 lazy_static = "1.4"
-borsh = "0.2.5"
-=======
-
 borsh = "0.2.7"
->>>>>>> 5dab64f8
 
 near-crypto = { path = "../../core/crypto" }
 near-primitives = { path = "../../core/primitives" }
